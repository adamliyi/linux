#ifndef _LINUX_IRQRETURN_H
#define _LINUX_IRQRETURN_H

/**
 * enum irqreturn
 * @IRQ_NONE		interrupt was not from this device
 * @IRQ_HANDLED		interrupt was handled by this device
<<<<<<< HEAD
=======
 * @IRQ_WAKE_THREAD	handler requests to wake the handler thread
>>>>>>> 93cfb3c9
 */
enum irqreturn {
	IRQ_NONE,
	IRQ_HANDLED,
<<<<<<< HEAD
=======
	IRQ_WAKE_THREAD,
>>>>>>> 93cfb3c9
};

typedef enum irqreturn irqreturn_t;
#define IRQ_RETVAL(x)	((x) != IRQ_NONE)

#endif<|MERGE_RESOLUTION|>--- conflicted
+++ resolved
@@ -5,18 +5,12 @@
  * enum irqreturn
  * @IRQ_NONE		interrupt was not from this device
  * @IRQ_HANDLED		interrupt was handled by this device
-<<<<<<< HEAD
-=======
  * @IRQ_WAKE_THREAD	handler requests to wake the handler thread
->>>>>>> 93cfb3c9
  */
 enum irqreturn {
 	IRQ_NONE,
 	IRQ_HANDLED,
-<<<<<<< HEAD
-=======
 	IRQ_WAKE_THREAD,
->>>>>>> 93cfb3c9
 };
 
 typedef enum irqreturn irqreturn_t;
