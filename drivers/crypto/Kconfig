--- conflicted
+++ resolved
@@ -279,8 +279,6 @@
 
 	  Saying m here will build a module named pipcoxcell_crypto.
 
-<<<<<<< HEAD
-=======
 config CRYPTO_DEV_S5P
 	tristate "Support for Samsung S5PV210 crypto accelerator"
 	depends on ARCH_S5PV210
@@ -292,5 +290,4 @@
 	  Select this to offload Samsung S5PV210 or S5PC110 from AES
 	  algorithms execution.
 
->>>>>>> d762f438
 endif # CRYPTO_HW